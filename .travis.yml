before_install:
  - sudo apt-get update -qq
  - sudo apt-get install cmake
<<<<<<< HEAD

env:
  global:
    - secure: "lZ7pHQvl5dpZWzBQAaIMf0wqrvtcZ4wiZKeIZjf83TEsflW8+z0uTpIuN30ZV6Glth/Sq1OhLnTP5+N57fZU/1ebA5twHdvP4bS5CIUUg71/CXQZNl36xeaqvxsG/xRrdpKOsPdjAOsQ9KPTQulsX43XDLS7CasMiLvYOpqKcPc="
=======
>>>>>>> c5d7a97b
  - sudo apt-get install cmake python3
  - if [ $LINUX ]; then sudo apt-get install -qq freeglut3-dev libxmu-dev libxi-dev ; fi
  - echo -e "#ifndef A_R_H_INC\n#define A_R_H_INC\n#define GitVersion ${TRAVIS_JOB_ID}\n#define GitBranch \"${TRAVIS_BRANCH}\"\n#endif // A_R_H_INC" > revision.h
  # install latest LCOV (1.9 was failing)
  - cd ${TRAVIS_BUILD_DIR}
  - wget http://ftp.de.debian.org/debian/pool/main/l/lcov/lcov_1.11.orig.tar.gz
  - tar xf lcov_1.11.orig.tar.gz
  - sudo make -C lcov-1.11/ install
  - gem install coveralls-lcov
  - lcov --version
  - g++ --version

branches:
  only:
    - master

env:
  global:
    - secure: "lZ7pHQvl5dpZWzBQAaIMf0wqrvtcZ4wiZKeIZjf83TEsflW8+z0uTpIuN30ZV6Glth/Sq1OhLnTP5+N57fZU/1ebA5twHdvP4bS5CIUUg71/CXQZNl36xeaqvxsG/xRrdpKOsPdjAOsQ9KPTQulsX43XDLS7CasMiLvYOpqKcPc="
    - PV=r8e PLATF=linux-x86_64 NDK_HOME=${TRAVIS_BUILD_DIR}/android-ndk-${PV} PATH=${PATH}:${NDK_HOME}
  matrix:
    - LINUX=1 TRAVIS_NO_EXPORT=YES ENABLE_COVERALLS=ON
    - LINUX=1 TRAVIS_NO_EXPORT=NO  ENABLE_COVERALLS=OFF
    - LINUX=1 SHARED_BUILD=ON      ENABLE_COVERALLS=OFF
    - LINUX=1 SHARED_BUILD=OFF     ENABLE_COVERALLS=OFF
    - ANDROID=1

language: cpp
  
compiler:
  - gcc
  - clang

install:
  - if [ $ANDROID ]; then wget -c http://dl.google.com/android/ndk/android-ndk-${PV}-${PLATF}.tar.bz2 && tar xf android-ndk-${PV}-${PLATF}.tar.bz2 ; fi

before_script:
  - cd ${TRAVIS_BUILD_DIR}
  # init coverage to 0 (optional)
  - lcov --directory . --zerocounters

script:
  - export COVERALLS_SERVICE_NAME=travis-ci
  - export COVERALLS_REPO_TOKEN=abc12345
  - . ./.travis.sh

after_success:
  - cd ${TRAVIS_BUILD_DIR}
  - lcov --directory . --capture --output-file coverage.info
  - lcov --remove coverage.info '/usr/*' 'contrib/*' 'test/*' --output-file coverage.info
  - lcov --list coverage.info
  - coveralls-lcov --source-encoding=ISO-8859-1 --repo-token=${COVERALLS_TOKEN} coverage.info

addons:
  coverity_scan:
    project:
      name: "assimp/assimp"
    notification_email: kim.kulling@googlemail.com
    build_command_prepend: "cmake"
    build_command: "make"
    branch_pattern: coverity_scan
<|MERGE_RESOLUTION|>--- conflicted
+++ resolved
@@ -1,13 +1,6 @@
 before_install:
   - sudo apt-get update -qq
   - sudo apt-get install cmake
-<<<<<<< HEAD
-
-env:
-  global:
-    - secure: "lZ7pHQvl5dpZWzBQAaIMf0wqrvtcZ4wiZKeIZjf83TEsflW8+z0uTpIuN30ZV6Glth/Sq1OhLnTP5+N57fZU/1ebA5twHdvP4bS5CIUUg71/CXQZNl36xeaqvxsG/xRrdpKOsPdjAOsQ9KPTQulsX43XDLS7CasMiLvYOpqKcPc="
-=======
->>>>>>> c5d7a97b
   - sudo apt-get install cmake python3
   - if [ $LINUX ]; then sudo apt-get install -qq freeglut3-dev libxmu-dev libxi-dev ; fi
   - echo -e "#ifndef A_R_H_INC\n#define A_R_H_INC\n#define GitVersion ${TRAVIS_JOB_ID}\n#define GitBranch \"${TRAVIS_BRANCH}\"\n#endif // A_R_H_INC" > revision.h
