/*
---------------------------------------------------------------------------
Open Asset Import Library (assimp)
---------------------------------------------------------------------------

Copyright (c) 2006-2020, assimp team

All rights reserved.

Redistribution and use of this software in source and binary forms,
with or without modification, are permitted provided that the following
conditions are met:

* Redistributions of source code must retain the above
copyright notice, this list of conditions and the
following disclaimer.

* Redistributions in binary form must reproduce the above
copyright notice, this list of conditions and the
following disclaimer in the documentation and/or other
materials provided with the distribution.

* Neither the name of the assimp team, nor the names of its
contributors may be used to endorse or promote products
derived from this software without specific prior
written permission of the assimp team.

THIS SOFTWARE IS PROVIDED BY THE COPYRIGHT HOLDERS AND CONTRIBUTORS
"AS IS" AND ANY EXPRESS OR IMPLIED WARRANTIES, INCLUDING, BUT NOT
LIMITED TO, THE IMPLIED WARRANTIES OF MERCHANTABILITY AND FITNESS FOR
A PARTICULAR PURPOSE ARE DISCLAIMED. IN NO EVENT SHALL THE COPYRIGHT
OWNER OR CONTRIBUTORS BE LIABLE FOR ANY DIRECT, INDIRECT, INCIDENTAL,
SPECIAL, EXEMPLARY, OR CONSEQUENTIAL DAMAGES (INCLUDING, BUT NOT
LIMITED TO, PROCUREMENT OF SUBSTITUTE GOODS OR SERVICES; LOSS OF USE,
DATA, OR PROFITS; OR BUSINESS INTERRUPTION) HOWEVER CAUSED AND ON ANY
THEORY OF LIABILITY, WHETHER IN CONTRACT, STRICT LIABILITY, OR TORT
(INCLUDING NEGLIGENCE OR OTHERWISE) ARISING IN ANY WAY OUT OF THE USE
OF THIS SOFTWARE, EVEN IF ADVISED OF THE POSSIBILITY OF SUCH DAMAGE.
---------------------------------------------------------------------------
*/

/** @file  Exporter.hpp
*  @brief Defines the CPP-API for the Assimp export interface
*/
#pragma once
#ifndef AI_EXPORT_HPP_INC
#define AI_EXPORT_HPP_INC

#ifdef __GNUC__
#pragma GCC system_header
#endif

#ifndef ASSIMP_BUILD_NO_EXPORT

#include "cexport.h"
#include <map>
#include <functional>

namespace Assimp {

class ExporterPimpl;
class IOSystem;
class ProgressHandler;

// ----------------------------------------------------------------------------------
/** CPP-API: The Exporter class forms an C++ interface to the export functionality
 * of the Open Asset Import Library. Note that the export interface is available
 * only if Assimp has been built with ASSIMP_BUILD_NO_EXPORT not defined.
 *
 * The interface is modeled after the importer interface and mostly
 * symmetric. The same rules for threading etc. apply.
 *
 * In a nutshell, there are two export interfaces: #Export, which writes the
 * output file(s) either to the regular file system or to a user-supplied
 * #IOSystem, and #ExportToBlob which returns a linked list of memory
 * buffers (blob), each referring to one output file (in most cases
 * there will be only one output file of course, but this extra complexity is
 * needed since Assimp aims at supporting a wide range of file formats).
 *
 * #ExportToBlob is especially useful if you intend to work
 * with the data in-memory.
*/
class ASSIMP_API ExportProperties;

class ASSIMP_API Exporter {
public:
    /** Function pointer type of a Export worker function */
    typedef void (*fpExportFunc)(const char *, IOSystem *, const aiScene *, const ExportProperties *);

    /** Internal description of an Assimp export format option */
    struct ExportFormatEntry {
        /// Public description structure to be returned by aiGetExportFormatDescription()
        aiExportFormatDesc mDescription;

        // Worker function to do the actual exporting
        fpExportFunc mExportFunction;

        // Post-processing steps to be executed PRIOR to invoking mExportFunction
        unsigned int mEnforcePP;

        // Constructor to fill all entries
        ExportFormatEntry(const char *pId, const char *pDesc, const char *pExtension, fpExportFunc pFunction, unsigned int pEnforcePP = 0u) {
            mDescription.id = pId;
            mDescription.description = pDesc;
            mDescription.fileExtension = pExtension;
            mExportFunction = pFunction;
            mEnforcePP = pEnforcePP;
        }

        ExportFormatEntry() :
                mExportFunction(),
                mEnforcePP() {
            mDescription.id = NULL;
            mDescription.description = NULL;
            mDescription.fileExtension = NULL;
        }
    };

    /**
     *  @brief  The class constructor.
     */
    Exporter();

    /**
    *  @brief  The class destructor.
    */
    ~Exporter();

    // -------------------------------------------------------------------
    /** Supplies a custom IO handler to the exporter to use to open and
     * access files.
     *
     * If you need #Export to use custom IO logic to access the files,
     * you need to supply a custom implementation of IOSystem and
     * IOFile to the exporter.
     *
     * #Exporter takes ownership of the object and will destroy it
     * afterwards. The previously assigned handler will be deleted.
     * Pass NULL to take again ownership of your IOSystem and reset Assimp
     * to use its default implementation, which uses plain file IO.
     *
     * @param pIOHandler The IO handler to be used in all file accesses
     *   of the Importer. */
    void SetIOHandler(IOSystem *pIOHandler);

    // -------------------------------------------------------------------
    /** Retrieves the IO handler that is currently set.
     * You can use #IsDefaultIOHandler() to check whether the returned
     * interface is the default IO handler provided by ASSIMP. The default
     * handler is active as long the application doesn't supply its own
     * custom IO handler via #SetIOHandler().
     * @return A valid IOSystem interface, never NULL. */
    IOSystem *GetIOHandler() const;

    // -------------------------------------------------------------------
    /** Checks whether a default IO handler is active
     * A default handler is active as long the application doesn't
     * supply its own custom IO handler via #SetIOHandler().
     * @return true by default */
    bool IsDefaultIOHandler() const;

    // -------------------------------------------------------------------
    /** Supplies a custom progress handler to the exporter. This
     *  interface exposes an #Update() callback, which is called
     *  more or less periodically (please don't sue us if it
     *  isn't as periodically as you'd like it to have ...).
     *  This can be used to implement progress bars and loading
     *  timeouts.
     *  @param pHandler Progress callback interface. Pass nullptr to
     *    disable progress reporting.
     *  @note Progress handlers can be used to abort the loading
     *    at almost any time.*/
    void SetProgressHandler(ProgressHandler *pHandler);

    // -------------------------------------------------------------------
    /** Exports the given scene to a chosen file format. Returns the exported
    * data as a binary blob which you can write into a file or something.
    * When you're done with the data, simply let the #Exporter instance go
    * out of scope to have it released automatically.
    * @param pScene The scene to export. Stays in possession of the caller,
    *   is not changed by the function.
    * @param pFormatId ID string to specify to which format you want to
    *   export to. Use
    * #GetExportFormatCount / #GetExportFormatDescription to learn which
    *   export formats are available.
    * @param pPreprocessing See the documentation for #Export
    * @return the exported data or nullptr in case of error.
    * @note If the Exporter instance did already hold a blob from
    *   a previous call to #ExportToBlob, it will be disposed.
    *   Any IO handlers set via #SetIOHandler are ignored here.
    * @note Use aiCopyScene() to get a modifiable copy of a previously
    *   imported scene. */
    const aiExportDataBlob *ExportToBlob(const aiScene *pScene, const char *pFormatId,
            unsigned int pPreprocessing = 0u, const ExportProperties *pProperties = nullptr);
    const aiExportDataBlob *ExportToBlob(const aiScene *pScene, const std::string &pFormatId,
            unsigned int pPreprocessing = 0u, const ExportProperties *pProperties = nullptr);

    // -------------------------------------------------------------------
    /** Convenience function to export directly to a file. Use
     *  #SetIOSystem to supply a custom IOSystem to gain fine-grained control
     *  about the output data flow of the export process.
     * @param pBlob A data blob obtained from a previous call to #aiExportScene. Must not be nullptr.
     * @param pPath Full target file name. Target must be accessible.
     * @param pPreprocessing Accepts any choice of the #aiPostProcessSteps enumerated
     *   flags, but in reality only a subset of them makes sense here. Specifying
     *   'preprocessing' flags is useful if the input scene does not conform to
     *   Assimp's default conventions as specified in the @link data Data Structures Page @endlink.
     *   In short, this means the geometry data should use a right-handed coordinate systems, face
     *   winding should be counter-clockwise and the UV coordinate origin is assumed to be in
     *   the upper left. The #aiProcess_MakeLeftHanded, #aiProcess_FlipUVs and
     *   #aiProcess_FlipWindingOrder flags are used in the import side to allow users
     *   to have those defaults automatically adapted to their conventions. Specifying those flags
     *   for exporting has the opposite effect, respectively. Some other of the
     *   #aiPostProcessSteps enumerated values may be useful as well, but you'll need
     *   to try out what their effect on the exported file is. Many formats impose
     *   their own restrictions on the structure of the geometry stored therein,
     *   so some preprocessing may have little or no effect at all, or may be
     *   redundant as exporters would apply them anyhow. A good example
     *   is triangulation - whilst you can enforce it by specifying
     *   the #aiProcess_Triangulate flag, most export formats support only
     *   triangulate data so they would run the step even if it wasn't requested.
     *
     *   If assimp detects that the input scene was directly taken from the importer side of
     *   the library (i.e. not copied using aiCopyScene and potentially modified afterwards),
     *   any post-processing steps already applied to the scene will not be applied again, unless
     *   they show non-idempotent behavior (#aiProcess_MakeLeftHanded, #aiProcess_FlipUVs and
     *   #aiProcess_FlipWindingOrder).
     * @return AI_SUCCESS if everything was fine.
     * @note Use aiCopyScene() to get a modifiable copy of a previously
     *   imported scene.*/
    aiReturn Export(const aiScene *pScene, const char *pFormatId, const char *pPath,
            unsigned int pPreprocessing = 0u, const ExportProperties *pProperties = nullptr);
    aiReturn Export(const aiScene *pScene, const std::string &pFormatId, const std::string &pPath,
            unsigned int pPreprocessing = 0u, const ExportProperties *pProperties = nullptr);

    // -------------------------------------------------------------------
    /** Returns an error description of an error that occurred in #Export
     *    or #ExportToBlob
     *
     * Returns an empty string if no error occurred.
     * @return A description of the last error, an empty string if no
     *   error occurred. The string is never nullptr.
     *
     * @note The returned function remains valid until one of the
     * following methods is called: #Export, #ExportToBlob, #FreeBlob */
    const char *GetErrorString() const;

    // -------------------------------------------------------------------
    /** Return the blob obtained from the last call to #ExportToBlob */
    const aiExportDataBlob *GetBlob() const;

    // -------------------------------------------------------------------
    /** Orphan the blob from the last call to #ExportToBlob. This means
     *  the caller takes ownership and is thus responsible for calling
     *  the C API function #aiReleaseExportBlob to release it. */
    const aiExportDataBlob *GetOrphanedBlob() const;

    // -------------------------------------------------------------------
    /** Frees the current blob.
     *
     *  The function does nothing if no blob has previously been
     *  previously produced via #ExportToBlob. #FreeBlob is called
     *  automatically by the destructor. The only reason to call
     *  it manually would be to reclaim as much storage as possible
     *  without giving up the #Exporter instance yet. */
    void FreeBlob();

    // -------------------------------------------------------------------
    /** Returns the number of export file formats available in the current
     *  Assimp build. Use #Exporter::GetExportFormatDescription to
     *  retrieve infos of a specific export format.
     *
     *  This includes built-in exporters as well as exporters registered
     *  using #RegisterExporter.
     **/
    size_t GetExportFormatCount() const;

    // -------------------------------------------------------------------
    /** Returns a description of the nth export file format. Use #
     *  #Exporter::GetExportFormatCount to learn how many export
     *  formats are supported.
     *
     * The returned pointer is of static storage duration if the
     * pIndex pertains to a built-in exporter (i.e. one not registered
     * via #RegistrerExporter). It is restricted to the life-time of the
     * #Exporter instance otherwise.
     *
     * @param pIndex Index of the export format to retrieve information
     *  for. Valid range is 0 to #Exporter::GetExportFormatCount
     * @return A description of that specific export format.
     *  NULL if pIndex is out of range. */
    const aiExportFormatDesc *GetExportFormatDescription(size_t pIndex) const;

    // -------------------------------------------------------------------
    /** Register a custom exporter. Custom export formats are limited to
     *    to the current #Exporter instance and do not affect the
     *    library globally. The indexes under which the format's
     *    export format description can be queried are assigned
     *    monotonously.
     *  @param desc Exporter description.
     *  @return aiReturn_SUCCESS if the export format was successfully
     *    registered. A common cause that would prevent an exporter
     *    from being registered is that its format id is already
     *    occupied by another format. */
    aiReturn RegisterExporter(const ExportFormatEntry &desc);

    // -------------------------------------------------------------------
    /** Remove an export format previously registered with #RegisterExporter
     *  from the #Exporter instance (this can also be used to drop
     *  built-in exporters because those are implicitly registered
     *  using #RegisterExporter).
     *  @param id Format id to be unregistered, this refers to the
     *    'id' field of #aiExportFormatDesc.
     *  @note Calling this method on a format description not yet registered
     *    has no effect.*/
    void UnregisterExporter(const char *id);

protected:
    // Just because we don't want you to know how we're hacking around.
    ExporterPimpl *pimpl;
};

class ASSIMP_API ExportProperties {
public:
    // Data type to store the key hash
    typedef unsigned int KeyType;

    // typedefs for our four configuration maps.
    // We don't need more, so there is no need for a generic solution
    typedef std::map<KeyType, int> IntPropertyMap;
    typedef std::map<KeyType, ai_real> FloatPropertyMap;
    typedef std::map<KeyType, std::string> StringPropertyMap;
    typedef std::map<KeyType, aiMatrix4x4> MatrixPropertyMap;
    typedef std::map<KeyType, std::function<void *(void *)>> CallbackPropertyMap;

public:
    /** Standard constructor
    * @see ExportProperties()
    */
    ExportProperties();

    // -------------------------------------------------------------------
    /** Copy constructor.
     *
     * This copies the configuration properties of another ExportProperties.
     * @see ExportProperties(const ExportProperties& other)
     */
    ExportProperties(const ExportProperties &other);

    // -------------------------------------------------------------------
    /** Set an integer configuration property.
     * @param szName Name of the property. All supported properties
     *   are defined in the aiConfig.g header (all constants share the
     *   prefix AI_CONFIG_XXX and are simple strings).
     * @param iValue New value of the property
     * @return true if the property was set before. The new value replaces
     *   the previous value in this case.
     * @note Property of different types (float, int, string ..) are kept
     *   on different stacks, so calling SetPropertyInteger() for a
     *   floating-point property has no effect - the loader will call
     *   GetPropertyFloat() to read the property, but it won't be there.
     */
    bool SetPropertyInteger(const char *szName, int iValue);

    // -------------------------------------------------------------------
    /** Set a boolean configuration property. Boolean properties
     *  are stored on the integer stack internally so it's possible
     *  to set them via #SetPropertyBool and query them with
     *  #GetPropertyBool and vice versa.
     * @see SetPropertyInteger()
     */
    bool SetPropertyBool(const char *szName, bool value) {
        return SetPropertyInteger(szName, value);
    }

    // -------------------------------------------------------------------
    /** Set a floating-point configuration property.
     * @see SetPropertyInteger()
     */
    bool SetPropertyFloat(const char *szName, ai_real fValue);

    // -------------------------------------------------------------------
    /** Set a string configuration property.
     * @see SetPropertyInteger()
     */
    bool SetPropertyString(const char *szName, const std::string &sValue);

    // -------------------------------------------------------------------
    /** Set a matrix configuration property.
     * @see SetPropertyInteger()
     */
    bool SetPropertyMatrix(const char *szName, const aiMatrix4x4 &sValue);
<<<<<<< HEAD

    bool SetPropertyCallback(const char *szName, std::function<void *(void *)> &f);
=======
    
    bool SetPropertyCallback(const char *szName, const std::function<void *(void *)> &f);
>>>>>>> e65434bf

    // -------------------------------------------------------------------
    /** Get a configuration property.
     * @param szName Name of the property. All supported properties
     *   are defined in the aiConfig.g header (all constants share the
     *   prefix AI_CONFIG_XXX).
     * @param iErrorReturn Value that is returned if the property
     *   is not found.
     * @return Current value of the property
     * @note Property of different types (float, int, string ..) are kept
     *   on different lists, so calling SetPropertyInteger() for a
     *   floating-point property has no effect - the loader will call
     *   GetPropertyFloat() to read the property, but it won't be there.
     */
    int GetPropertyInteger(const char *szName,
            int iErrorReturn = 0xffffffff) const;

    // -------------------------------------------------------------------
    /** Get a boolean configuration property. Boolean properties
     *  are stored on the integer stack internally so it's possible
     *  to set them via #SetPropertyBool and query them with
     *  #GetPropertyBool and vice versa.
     * @see GetPropertyInteger()
     */
    bool GetPropertyBool(const char *szName, bool bErrorReturn = false) const {
        return GetPropertyInteger(szName, bErrorReturn) != 0;
    }

    // -------------------------------------------------------------------
    /** Get a floating-point configuration property
     * @see GetPropertyInteger()
     */
    ai_real GetPropertyFloat(const char *szName,
            ai_real fErrorReturn = 10e10f) const;

    // -------------------------------------------------------------------
    /** Get a string configuration property
     *
     *  The return value remains valid until the property is modified.
     * @see GetPropertyInteger()
     */
    const std::string GetPropertyString(const char *szName,
            const std::string &sErrorReturn = "") const;

    // -------------------------------------------------------------------
    /** Get a matrix configuration property
     *
     *  The return value remains valid until the property is modified.
     * @see GetPropertyInteger()
     */
    const aiMatrix4x4 GetPropertyMatrix(const char *szName,
            const aiMatrix4x4 &sErrorReturn = aiMatrix4x4()) const;

    std::function<void *(void *)> GetPropertyCallback(const char* szName) const;

    // -------------------------------------------------------------------
    /** Determine a integer configuration property has been set.
    * @see HasPropertyInteger()
     */
    bool HasPropertyInteger(const char *szName) const;

    /** Determine a boolean configuration property has been set.
    * @see HasPropertyBool()
     */
    bool HasPropertyBool(const char *szName) const;

    /** Determine a boolean configuration property has been set.
    * @see HasPropertyFloat()
     */
    bool HasPropertyFloat(const char *szName) const;

    /** Determine a String configuration property has been set.
    * @see HasPropertyString()
     */
    bool HasPropertyString(const char *szName) const;

    /** Determine a Matrix configuration property has been set.
    * @see HasPropertyMatrix()
     */
    bool HasPropertyMatrix(const char *szName) const;
<<<<<<< HEAD

=======
    
>>>>>>> e65434bf
    bool HasPropertyCallback(const char *szName) const;
protected:
    /** List of integer properties */
    IntPropertyMap mIntProperties;

    /** List of floating-point properties */
    FloatPropertyMap mFloatProperties;

    /** List of string properties */
    StringPropertyMap mStringProperties;

    /** List of Matrix properties */
    MatrixPropertyMap mMatrixProperties;
<<<<<<< HEAD

=======
    
>>>>>>> e65434bf
    CallbackPropertyMap mCallbackProperties;
};

// ----------------------------------------------------------------------------------
inline const aiExportDataBlob *Exporter::ExportToBlob(const aiScene *pScene, const std::string &pFormatId,
        unsigned int pPreprocessing, const ExportProperties *pProperties) {
    return ExportToBlob(pScene, pFormatId.c_str(), pPreprocessing, pProperties);
}

// ----------------------------------------------------------------------------------
inline aiReturn Exporter ::Export(const aiScene *pScene, const std::string &pFormatId,
        const std::string &pPath, unsigned int pPreprocessing,
        const ExportProperties *pProperties) {
    return Export(pScene, pFormatId.c_str(), pPath.c_str(), pPreprocessing, pProperties);
}

} // namespace Assimp

#endif // ASSIMP_BUILD_NO_EXPORT
#endif // AI_EXPORT_HPP_INC<|MERGE_RESOLUTION|>--- conflicted
+++ resolved
@@ -390,13 +390,8 @@
      * @see SetPropertyInteger()
      */
     bool SetPropertyMatrix(const char *szName, const aiMatrix4x4 &sValue);
-<<<<<<< HEAD
-
-    bool SetPropertyCallback(const char *szName, std::function<void *(void *)> &f);
-=======
     
     bool SetPropertyCallback(const char *szName, const std::function<void *(void *)> &f);
->>>>>>> e65434bf
 
     // -------------------------------------------------------------------
     /** Get a configuration property.
@@ -477,13 +472,9 @@
     * @see HasPropertyMatrix()
      */
     bool HasPropertyMatrix(const char *szName) const;
-<<<<<<< HEAD
-
-=======
-    
->>>>>>> e65434bf
+
     bool HasPropertyCallback(const char *szName) const;
-protected:
+
     /** List of integer properties */
     IntPropertyMap mIntProperties;
 
@@ -495,11 +486,7 @@
 
     /** List of Matrix properties */
     MatrixPropertyMap mMatrixProperties;
-<<<<<<< HEAD
-
-=======
-    
->>>>>>> e65434bf
+
     CallbackPropertyMap mCallbackProperties;
 };
 
