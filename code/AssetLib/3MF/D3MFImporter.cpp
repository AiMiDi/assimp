--- conflicted
+++ resolved
@@ -90,27 +90,9 @@
     // empty
 }
 
-<<<<<<< HEAD
-bool D3MFImporter::CanRead(const std::string &filename, IOSystem *pIOHandler, bool checkSig) const {
-    const std::string extension(GetExtension(filename));
-    if (extension == desc.mFileExtensions) {
-        return true;
-    } 
-
-    if (!extension.length() || checkSig) {
-        if (nullptr == pIOHandler) {
-            return false;
-        }
-        if (!ZipArchiveIOSystem::isZipArchive(pIOHandler, filename)) {
-            return false;
-        }
-        D3MFOpcPackage opcPackage(pIOHandler, filename);
-        return opcPackage.validate();
-=======
 bool D3MFImporter::CanRead(const std::string &filename, IOSystem *pIOHandler, bool /*checkSig*/) const {
     if (!ZipArchiveIOSystem::isZipArchive(pIOHandler, filename)) {
         return false;
->>>>>>> b82d9f4b
     }
     D3MF::D3MFOpcPackage opcPackage(pIOHandler, filename);
     return opcPackage.validate();
