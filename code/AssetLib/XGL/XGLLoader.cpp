--- conflicted
+++ resolved
@@ -104,31 +104,9 @@
 
 // ------------------------------------------------------------------------------------------------
 // Returns whether the class can handle the format of the given file.
-<<<<<<< HEAD
-bool XGLImporter::CanRead(const std::string &pFile, IOSystem *pIOHandler, bool checkSig) const {
-	/* NOTE: A simple check for the file extension is not enough
-     * here. XGL and ZGL are ok, but xml is too generic
-     * and might be collada as well. So open the file and
-     * look for typical signal tokens.
-     */
-	const std::string extension = GetExtension(pFile);
-
-	if (extension == "xgl" || extension == "zgl") {
-		return true;
-	}
-
-  if (extension == "xml" || checkSig) {
-		ai_assert(pIOHandler != nullptr);
-		static const char * const tokens[] = { "<world>", "<World>", "<WORLD>" };
-		return SearchFileHeaderForToken(pIOHandler, pFile, tokens, 3);
-	}
-
-    return false;
-=======
 bool XGLImporter::CanRead(const std::string &pFile, IOSystem *pIOHandler, bool /*checkSig*/) const {
 	static const char *tokens[] = { "<world>", "<World>", "<WORLD>" };
 	return SearchFileHeaderForToken(pIOHandler, pFile, tokens, AI_COUNT_OF(tokens));
->>>>>>> b82d9f4b
 }
 
 // ------------------------------------------------------------------------------------------------
