/*
Open Asset Import Library (assimp)
----------------------------------------------------------------------

Copyright (c) 2006-2022, assimp team
Copyright (c) 2019 bzt

All rights reserved.

Redistribution and use of this software in source and binary forms,
with or without modification, are permitted provided that the
following conditions are met:

* Redistributions of source code must retain the above
copyright notice, this list of conditions and the
following disclaimer.

* Redistributions in binary form must reproduce the above
copyright notice, this list of conditions and the
following disclaimer in the documentation and/or other
materials provided with the distribution.

* Neither the name of the assimp team, nor the names of its
contributors may be used to endorse or promote products
derived from this software without specific prior
written permission of the assimp team.

THIS SOFTWARE IS PROVIDED BY THE COPYRIGHT HOLDERS AND CONTRIBUTORS
"AS IS" AND ANY EXPRESS OR IMPLIED WARRANTIES, INCLUDING, BUT NOT
LIMITED TO, THE IMPLIED WARRANTIES OF MERCHANTABILITY AND FITNESS FOR
A PARTICULAR PURPOSE ARE DISCLAIMED. IN NO EVENT SHALL THE COPYRIGHT
OWNER OR CONTRIBUTORS BE LIABLE FOR ANY DIRECT, INDIRECT, INCIDENTAL,
SPECIAL, EXEMPLARY, OR CONSEQUENTIAL DAMAGES (INCLUDING, BUT NOT
LIMITED TO, PROCUREMENT OF SUBSTITUTE GOODS OR SERVICES; LOSS OF USE,
DATA, OR PROFITS; OR BUSINESS INTERRUPTION) HOWEVER CAUSED AND ON ANY
THEORY OF LIABILITY, WHETHER IN CONTRACT, STRICT LIABILITY, OR TORT
(INCLUDING NEGLIGENCE OR OTHERWISE) ARISING IN ANY WAY OUT OF THE USE
OF THIS SOFTWARE, EVEN IF ADVISED OF THE POSSIBILITY OF SUCH DAMAGE.

----------------------------------------------------------------------
*/

#ifndef ASSIMP_BUILD_NO_M3D_IMPORTER

#define M3D_IMPLEMENTATION
#define M3D_NONORMALS /* leave the post-processing to Assimp */
#define M3D_NOWEIGHTS
#define M3D_NOANIMATION

#include <assimp/DefaultIOSystem.h>
#include <assimp/IOStreamBuffer.h>
#include <assimp/ai_assert.h>
#include <assimp/importerdesc.h>
#include <assimp/scene.h>
#include <assimp/DefaultLogger.hpp>
#include <assimp/Importer.hpp>
#include <memory>

#include "M3DImporter.h"
#include "M3DMaterials.h"
#include "M3DWrapper.h"

// RESOURCES:
// https://gitlab.com/bztsrc/model3d/blob/master/docs/m3d_format.md
// https://gitlab.com/bztsrc/model3d/blob/master/docs/a3d_format.md

/*
 Unfortunately aiNode has bone structures and meshes too, yet we can't assign
 the mesh to a bone aiNode as a skin may refer to several aiNodes. Therefore
 I've decided to import into this structure:

   aiScene->mRootNode
    |        |->mMeshes (all the meshes)
    |        \->children (empty if there's no skeleton imported, no meshes)
    |             \->skeleton root aiNode*
    |                   |->bone aiNode
    |                   |   \->subbone aiNode
    |                   |->bone aiNode
    |                   |   ...
    |                   \->bone aiNode
    \->mMeshes[]
        \->aiBone, referencing mesh-less aiNodes from above

  * - normally one, but if a model has several skeleton roots, then all of them
      are listed in aiScene->mRootNode->children, but all without meshes
*/

static const aiImporterDesc desc = {
    "Model 3D Importer",
    "",
    "",
    "",
    aiImporterFlags_SupportTextFlavour | aiImporterFlags_SupportBinaryFlavour,
    0,
    0,
    0,
    0,
    "m3d a3d"
};

namespace Assimp {

using namespace std;

// ------------------------------------------------------------------------------------------------
//  Default constructor
M3DImporter::M3DImporter() :
        mScene(nullptr) {
    // empty
}

// ------------------------------------------------------------------------------------------------
//  Returns true, if file is a binary or ASCII Model 3D file.
<<<<<<< HEAD
bool M3DImporter::CanRead(const std::string &pFile, IOSystem *pIOHandler, bool checkSig) const {
    const std::string extension = GetExtension(pFile);

    if (extension == "m3d"
            || extension == "a3d"
    )
        return true;
    else if (!extension.length() || checkSig) {
        if (!pIOHandler) {
            return true;
        }
        /*
         * don't use CheckMagicToken because that checks with swapped bytes too, leading to false
         * positives. This magic is not uint32_t, but char[4], so memcmp is the best way

        const char* tokens[] = {"3DMO", "3dmo"};
        return CheckMagicToken(pIOHandler,pFile,tokens,2,0,4);
        */
        std::unique_ptr<IOStream> pStream(pIOHandler->Open(pFile, "rb"));
        unsigned char data[4];
        if (!pStream || 4 != pStream->Read(data, 1, 4)) {
            return false;
        }
        return !memcmp(data, "3DMO", 4) /* bin */
               || !memcmp(data, "3dmo", 4) /* ASCII */
                ;
    }
    return false;
=======
bool M3DImporter::CanRead(const std::string &pFile, IOSystem *pIOHandler, bool /*checkSig*/) const {
    /*
     * don't use CheckMagicToken because that checks with swapped bytes too, leading to false
     * positives. This magic is not uint32_t, but char[4], so memcmp is the best way
     */
    std::unique_ptr<IOStream> pStream(pIOHandler->Open(pFile, "rb"));
    unsigned char data[4];
    if (4 != pStream->Read(data, 1, 4)) {
        return false;
    }
    return !memcmp(data, "3DMO", 4) /* bin */
#ifdef M3D_ASCII
        || !memcmp(data, "3dmo", 4) /* ASCII */
#endif
            ;
>>>>>>> b82d9f4b
}

// ------------------------------------------------------------------------------------------------
const aiImporterDesc *M3DImporter::GetInfo() const {
    return &desc;
}

// ------------------------------------------------------------------------------------------------
//  Model 3D import implementation
void M3DImporter::InternReadFile(const std::string &file, aiScene *pScene, IOSystem *pIOHandler) {
    // Read file into memory
    std::unique_ptr<IOStream> pStream(pIOHandler->Open(file, "rb"));
    if (!pStream.get()) {
        throw DeadlyImportError("Failed to open file ", file, ".");
    }

    // Get the file-size and validate it, throwing an exception when fails
    size_t fileSize = pStream->FileSize();
    if (fileSize < 8) {
        throw DeadlyImportError("M3D-file ", file, " is too small.");
    }
    std::vector<unsigned char> buffer(fileSize);
    if (fileSize != pStream->Read(buffer.data(), 1, fileSize)) {
        throw DeadlyImportError("Failed to read the file ", file, ".");
    }
    // extra check for binary format's first 8 bytes. Not done for the ASCII variant
    if (!memcmp(buffer.data(), "3DMO", 4) && memcmp(buffer.data() + 4, &fileSize, 4)) {
        throw DeadlyImportError("Bad binary header in file ", file, ".");
    }
    // make sure there's a terminator zero character, as input must be ASCIIZ
    if (!memcmp(buffer.data(), "3dmo", 4)) {
        buffer.push_back(0);
    }

    // Get the path for external assets
    std::string folderName("./");
    std::string::size_type pos = file.find_last_of("\\/");
    if (pos != std::string::npos) {
        folderName = file.substr(0, pos);
        if (!folderName.empty()) {
            pIOHandler->PushDirectory(folderName);
        }
    }

    //DefaultLogger::create("/dev/stderr", Logger::VERBOSE);
    ASSIMP_LOG_DEBUG("M3D: loading ", file);

    // let the C SDK do the hard work for us
    M3DWrapper m3d(pIOHandler, buffer);

    if (!m3d) {
        throw DeadlyImportError("Unable to parse ", file, " as M3D.");
    }

    // create the root node
    pScene->mRootNode = new aiNode;
    pScene->mRootNode->mName = aiString(m3d.Name());
    pScene->mRootNode->mTransformation = aiMatrix4x4();
    pScene->mRootNode->mNumChildren = 0;
    mScene = pScene;

    ASSIMP_LOG_DEBUG("M3D: root node ", m3d.Name());

    // now we just have to fill up the Assimp structures in pScene
    importMaterials(m3d);
    importTextures(m3d);
    importBones(m3d, M3D_NOTDEFINED, pScene->mRootNode);
    importMeshes(m3d);
    importAnimations(m3d);

    // Pop directory stack
    if (pIOHandler->StackSize() > 0) {
        pIOHandler->PopDirectory();
    }
}

// ------------------------------------------------------------------------------------------------
// convert materials. properties are converted using a static table in M3DMaterials.h
void M3DImporter::importMaterials(const M3DWrapper &m3d) {
    unsigned int i, j, k, l, n;
    m3dm_t *m;
    aiString name = aiString(AI_DEFAULT_MATERIAL_NAME);
    aiColor4D c;
    ai_real f;

    ai_assert(mScene != nullptr);
    ai_assert(m3d);

    mScene->mNumMaterials = m3d->nummaterial + 1;
    mScene->mMaterials = new aiMaterial *[mScene->mNumMaterials];

    ASSIMP_LOG_DEBUG("M3D: importMaterials ", mScene->mNumMaterials);

    // add a default material as first
    aiMaterial *defaultMat = new aiMaterial;
    defaultMat->AddProperty(&name, AI_MATKEY_NAME);
    c.a = 1.0f;
    c.b = c.g = c.r = 0.6f;
    defaultMat->AddProperty(&c, 1, AI_MATKEY_COLOR_DIFFUSE);
    mScene->mMaterials[0] = defaultMat;

    if (!m3d->nummaterial || !m3d->material) {
        return;
    }

    for (i = 0; i < m3d->nummaterial; i++) {
        m = &m3d->material[i];
        aiMaterial *newMat = new aiMaterial;
        name.Set(std::string(m->name));
        newMat->AddProperty(&name, AI_MATKEY_NAME);
        for (j = 0; j < m->numprop; j++) {
            // look up property type
            // 0 - 127 scalar values,
            // 128 - 255 the same properties but for texture maps
            k = 256;
            for (l = 0; l < sizeof(m3d_propertytypes) / sizeof(m3d_propertytypes[0]); l++)
                if (m->prop[j].type == m3d_propertytypes[l].id ||
                        m->prop[j].type == m3d_propertytypes[l].id + 128) {
                    k = l;
                    break;
                }
            // should never happen, but be safe than sorry
            if (k == 256)
                continue;

            // scalar properties
            if (m->prop[j].type < 128 && aiProps[k].pKey) {
                switch (m3d_propertytypes[k].format) {
                    case m3dpf_color:
                        c = mkColor(m->prop[j].value.color);
                        newMat->AddProperty(&c, 1, aiProps[k].pKey, aiProps[k].type, aiProps[k].index);
                        break;
                    case m3dpf_float:
                        f = m->prop[j].value.fnum;
                        newMat->AddProperty(&f, 1, aiProps[k].pKey, aiProps[k].type, aiProps[k].index);
                        break;
                    default:
                        n = m->prop[j].value.num;
                        if (m->prop[j].type == m3dp_il) {
                            switch (n) {
                                case 0:
                                    n = aiShadingMode_NoShading;
                                    break;
                                case 2:
                                    n = aiShadingMode_Phong;
                                    break;
                                default:
                                    n = aiShadingMode_Gouraud;
                                    break;
                            }
                        }
                        newMat->AddProperty(&n, 1, aiProps[k].pKey, aiProps[k].type, aiProps[k].index);
                        break;
                }
            }
            // texture map properties
            if (m->prop[j].type >= 128 && aiTxProps[k].pKey &&
                    // extra check, should never happen, do we have the referred texture?
                    m->prop[j].value.textureid < m3d->numtexture &&
                    m3d->texture[m->prop[j].value.textureid].name) {
                name.Set(std::string(std::string(m3d->texture[m->prop[j].value.textureid].name) + ".png"));
                newMat->AddProperty(&name, aiTxProps[k].pKey, aiTxProps[k].type, aiTxProps[k].index);
                n = 0;
                newMat->AddProperty(&n, 1, _AI_MATKEY_UVWSRC_BASE, aiProps[k].type, aiProps[k].index);
            }
        }
        mScene->mMaterials[i + 1] = newMat;
    }
}

// ------------------------------------------------------------------------------------------------
// import textures, this is the simplest of all
void M3DImporter::importTextures(const M3DWrapper &m3d) {
    unsigned int i;
    const char *formatHint[] = {
        "rgba0800",
        "rgba0808",
        "rgba8880",
        "rgba8888"
    };
    m3dtx_t *t;

    ai_assert(mScene != nullptr);
    ai_assert(m3d);

    mScene->mNumTextures = m3d->numtexture;
    ASSIMP_LOG_DEBUG("M3D: importTextures ", mScene->mNumTextures);

    if (!m3d->numtexture || !m3d->texture) {
        return;
    }

    mScene->mTextures = new aiTexture *[m3d->numtexture];
    for (i = 0; i < m3d->numtexture; i++) {
        unsigned int j, k;
        t = &m3d->texture[i];
        aiTexture *tx = new aiTexture;
        tx->mFilename = aiString(std::string(t->name) + ".png");
        if (!t->w || !t->h || !t->f || !t->d) {
            /* without ASSIMP_USE_M3D_READFILECB, we only have the filename, but no texture data ever */
            tx->mWidth = 0;
            tx->mHeight = 0;
            memcpy(tx->achFormatHint, "png\000", 4);
            tx->pcData = nullptr;
        } else {
            /* if we have the texture loaded, set format hint and pcData too */
            tx->mWidth = t->w;
            tx->mHeight = t->h;
            strcpy(tx->achFormatHint, formatHint[t->f - 1]);
            tx->pcData = new aiTexel[tx->mWidth * tx->mHeight];
            for (j = k = 0; j < tx->mWidth * tx->mHeight; j++) {
                switch (t->f) {
                    case 1: tx->pcData[j].g = t->d[k++]; break;
                    case 2:
                        tx->pcData[j].g = t->d[k++];
                        tx->pcData[j].a = t->d[k++];
                        break;
                    case 3:
                        tx->pcData[j].r = t->d[k++];
                        tx->pcData[j].g = t->d[k++];
                        tx->pcData[j].b = t->d[k++];
                        tx->pcData[j].a = 255;
                        break;
                    case 4:
                        tx->pcData[j].r = t->d[k++];
                        tx->pcData[j].g = t->d[k++];
                        tx->pcData[j].b = t->d[k++];
                        tx->pcData[j].a = t->d[k++];
                        break;
                }
            }
        }
        mScene->mTextures[i] = tx;
    }
}

// ------------------------------------------------------------------------------------------------
// this is tricky. M3D has a global vertex and UV list, and faces are indexing them
// individually. In assimp there're per mesh vertex and UV lists, and they must be
// indexed simultaneously.
void M3DImporter::importMeshes(const M3DWrapper &m3d) {
    ASSIMP_LOG_DEBUG("M3D: importMeshes ", m3d->numface);

    if (!m3d->numface || !m3d->face || !m3d->numvertex || !m3d->vertex) {
        return;
    }

    unsigned int i, j, k, l, numpoly = 3, lastMat = M3D_INDEXMAX;
    std::vector<aiMesh *> *meshes = new std::vector<aiMesh *>();
    std::vector<aiFace> *faces = nullptr;
    std::vector<aiVector3D> *vertices = nullptr;
    std::vector<aiVector3D> *normals = nullptr;
    std::vector<aiVector3D> *texcoords = nullptr;
    std::vector<aiColor4D> *colors = nullptr;
    std::vector<unsigned int> *vertexids = nullptr;
    aiMesh *pMesh = nullptr;

    ai_assert(mScene != nullptr);
    ai_assert(m3d);
    ai_assert(mScene->mRootNode != nullptr);

    for (i = 0; i < m3d->numface; i++) {
        // we must switch mesh if material changes
        if (lastMat != m3d->face[i].materialid) {
            lastMat = m3d->face[i].materialid;
            if (pMesh && vertices && vertices->size() && faces && faces->size()) {
                populateMesh(m3d, pMesh, faces, vertices, normals, texcoords, colors, vertexids);
                meshes->push_back(pMesh);
                delete faces;
                delete vertices;
                delete normals;
                delete texcoords;
                delete colors;
                delete vertexids; // this is not stored in pMesh, just to collect bone vertices
            }
            pMesh = new aiMesh;
            pMesh->mPrimitiveTypes = aiPrimitiveType_TRIANGLE;
            pMesh->mMaterialIndex = lastMat + 1;
            faces = new std::vector<aiFace>();
            vertices = new std::vector<aiVector3D>();
            normals = new std::vector<aiVector3D>();
            texcoords = new std::vector<aiVector3D>();
            colors = new std::vector<aiColor4D>();
            vertexids = new std::vector<unsigned int>();
        }
        // add a face to temporary vector
        aiFace *pFace = new aiFace;
        pFace->mNumIndices = numpoly;
        pFace->mIndices = new unsigned int[numpoly];
        for (j = 0; j < numpoly; j++) {
            aiVector3D pos, uv, norm;
            k = static_cast<unsigned int>(vertices->size());
            pFace->mIndices[j] = k;
            l = m3d->face[i].vertex[j];
            if (l >= m3d->numvertex) continue;
            pos.x = m3d->vertex[l].x;
            pos.y = m3d->vertex[l].y;
            pos.z = m3d->vertex[l].z;
            vertices->push_back(pos);
            colors->push_back(mkColor(m3d->vertex[l].color));
            // add a bone to temporary vector
            if (m3d->vertex[l].skinid != M3D_UNDEF && m3d->vertex[l].skinid != M3D_INDEXMAX && m3d->skin && m3d->bone) {
                // this is complicated, because M3D stores a list of bone id / weight pairs per
                // vertex but assimp uses lists of local vertex id/weight pairs per local bone list
                vertexids->push_back(l);
            }
            l = m3d->face[i].texcoord[j];
            if (l != M3D_UNDEF && l < m3d->numtmap) {
                uv.x = m3d->tmap[l].u;
                uv.y = m3d->tmap[l].v;
                uv.z = 0.0;
                texcoords->push_back(uv);
            }
            l = m3d->face[i].normal[j];
            if (l != M3D_UNDEF && l < m3d->numvertex) {
                norm.x = m3d->vertex[l].x;
                norm.y = m3d->vertex[l].y;
                norm.z = m3d->vertex[l].z;
                normals->push_back(norm);
            }
        }
        faces->push_back(*pFace);
        delete pFace;
    }
    // if there's data left in the temporary vectors, flush them
    if (pMesh && vertices->size() && faces->size()) {
        populateMesh(m3d, pMesh, faces, vertices, normals, texcoords, colors, vertexids);
        meshes->push_back(pMesh);
    }

    // create global mesh list in scene
    mScene->mNumMeshes = static_cast<unsigned int>(meshes->size());
    mScene->mMeshes = new aiMesh *[mScene->mNumMeshes];
    std::copy(meshes->begin(), meshes->end(), mScene->mMeshes);

    // create mesh indices in root node
    mScene->mRootNode->mNumMeshes = static_cast<unsigned int>(meshes->size());
    mScene->mRootNode->mMeshes = new unsigned int[meshes->size()];
    for (i = 0; i < meshes->size(); i++) {
        mScene->mRootNode->mMeshes[i] = i;
    }

    delete meshes;
    if (faces) delete faces;
    if (vertices) delete vertices;
    if (normals) delete normals;
    if (texcoords) delete texcoords;
    if (colors) delete colors;
    if (vertexids) delete vertexids;
}

// ------------------------------------------------------------------------------------------------
// a reentrant node parser. Otherwise this is simple
void M3DImporter::importBones(const M3DWrapper &m3d, unsigned int parentid, aiNode *pParent) {
    unsigned int i, n;

    ai_assert(pParent != nullptr);
    ai_assert(mScene != nullptr);
    ai_assert(m3d);

    ASSIMP_LOG_DEBUG("M3D: importBones ", m3d->numbone, " parentid ", (int)parentid);

    if (!m3d->numbone || !m3d->bone) {
        return;
    }

    for (n = 0, i = parentid + 1; i < m3d->numbone; i++) {
        if (m3d->bone[i].parent == parentid) {
            n++;
        }
    }
    pParent->mChildren = new aiNode *[n];

    for (i = parentid + 1; i < m3d->numbone; i++) {
        if (m3d->bone[i].parent == parentid) {
            aiNode *pChild = new aiNode;
            pChild->mParent = pParent;
            pChild->mName = aiString(std::string(m3d->bone[i].name));
            convertPose(m3d, &pChild->mTransformation, m3d->bone[i].pos, m3d->bone[i].ori);
            pChild->mNumChildren = 0;
            pParent->mChildren[pParent->mNumChildren] = pChild;
            pParent->mNumChildren++;
            importBones(m3d, i, pChild);
        }
    }
}

// ------------------------------------------------------------------------------------------------
// this is another headache. M3D stores list of changed bone id/position/orientation triplets and
// a timestamp per frame, but assimp needs timestamp and lists of position, orientation lists per
// bone, so we have to convert between the two conceptually different representation forms
void M3DImporter::importAnimations(const M3DWrapper &m3d) {
    unsigned int i, j, k, l, pos, ori;
    double t;
    m3da_t *a;

    ai_assert(mScene != nullptr);
    ai_assert(m3d);

    mScene->mNumAnimations = m3d->numaction;

    ASSIMP_LOG_DEBUG("M3D: importAnimations ", mScene->mNumAnimations);

    if (!m3d->numaction || !m3d->action || !m3d->numbone || !m3d->bone || !m3d->vertex) {
        return;
    }

    mScene->mAnimations = new aiAnimation *[m3d->numaction];
    for (i = 0; i < m3d->numaction; i++) {
        a = &m3d->action[i];
        aiAnimation *pAnim = new aiAnimation;
        pAnim->mName = aiString(std::string(a->name));
        pAnim->mDuration = ((double)a->durationmsec) / 10;
        pAnim->mTicksPerSecond = 100;
        // now we know how many bones are referenced in this animation
        pAnim->mNumChannels = m3d->numbone;
        pAnim->mChannels = new aiNodeAnim *[pAnim->mNumChannels];
        for (l = 0; l < m3d->numbone; l++) {
            unsigned int n;
            pAnim->mChannels[l] = new aiNodeAnim;
            pAnim->mChannels[l]->mNodeName = aiString(std::string(m3d->bone[l].name));
            // now n is the size of positions / orientations arrays
            pAnim->mChannels[l]->mNumPositionKeys = pAnim->mChannels[l]->mNumRotationKeys = a->numframe;
            pAnim->mChannels[l]->mPositionKeys = new aiVectorKey[a->numframe];
            pAnim->mChannels[l]->mRotationKeys = new aiQuatKey[a->numframe];
            pos = m3d->bone[l].pos;
            ori = m3d->bone[l].ori;
            for (j = n = 0; j < a->numframe; j++) {
                t = ((double)a->frame[j].msec) / 10;
                for (k = 0; k < a->frame[j].numtransform; k++) {
                    if (a->frame[j].transform[k].boneid == l) {
                        pos = a->frame[j].transform[k].pos;
                        ori = a->frame[j].transform[k].ori;
                    }
                }
                if (pos >= m3d->numvertex || ori >= m3d->numvertex) continue;
                m3dv_t *v = &m3d->vertex[pos];
                m3dv_t *q = &m3d->vertex[ori];
                pAnim->mChannels[l]->mPositionKeys[j].mTime = t;
                pAnim->mChannels[l]->mPositionKeys[j].mValue.x = v->x;
                pAnim->mChannels[l]->mPositionKeys[j].mValue.y = v->y;
                pAnim->mChannels[l]->mPositionKeys[j].mValue.z = v->z;
                pAnim->mChannels[l]->mRotationKeys[j].mTime = t;
                pAnim->mChannels[l]->mRotationKeys[j].mValue.w = q->w;
                pAnim->mChannels[l]->mRotationKeys[j].mValue.x = q->x;
                pAnim->mChannels[l]->mRotationKeys[j].mValue.y = q->y;
                pAnim->mChannels[l]->mRotationKeys[j].mValue.z = q->z;
            } // foreach frame
        } // foreach bones
        mScene->mAnimations[i] = pAnim;
    }
}

// ------------------------------------------------------------------------------------------------
// convert uint32_t into aiColor4D
aiColor4D M3DImporter::mkColor(uint32_t c) {
    aiColor4D color;
    color.a = ((float)((c >> 24) & 0xff)) / 255;
    color.b = ((float)((c >> 16) & 0xff)) / 255;
    color.g = ((float)((c >> 8) & 0xff)) / 255;
    color.r = ((float)((c >> 0) & 0xff)) / 255;
    return color;
}

// ------------------------------------------------------------------------------------------------
// convert a position id and orientation id into a 4 x 4 transformation matrix
void M3DImporter::convertPose(const M3DWrapper &m3d, aiMatrix4x4 *m, unsigned int posid, unsigned int orientid) {
    ai_assert(m != nullptr);
    ai_assert(m3d);
    ai_assert(posid != M3D_UNDEF);
    ai_assert(posid < m3d->numvertex);
    ai_assert(orientid != M3D_UNDEF);
    ai_assert(orientid < m3d->numvertex);
    if (!m3d->numvertex || !m3d->vertex)
        return;
    m3dv_t *p = &m3d->vertex[posid];
    m3dv_t *q = &m3d->vertex[orientid];

    /* quaternion to matrix. Do NOT use aiQuaternion to aiMatrix3x3, gives bad results */
    if (q->x == 0.0 && q->y == 0.0 && q->z >= 0.7071065 && q->z <= 0.7071075 && q->w == 0.0) {
        m->a2 = m->a3 = m->b1 = m->b3 = m->c1 = m->c2 = 0.0;
        m->a1 = m->b2 = m->c3 = -1.0;
    } else {
        m->a1 = 1 - 2 * (q->y * q->y + q->z * q->z);
        if (m->a1 > -M3D_EPSILON && m->a1 < M3D_EPSILON) m->a1 = 0.0;
        m->a2 = 2 * (q->x * q->y - q->z * q->w);
        if (m->a2 > -M3D_EPSILON && m->a2 < M3D_EPSILON) m->a2 = 0.0;
        m->a3 = 2 * (q->x * q->z + q->y * q->w);
        if (m->a3 > -M3D_EPSILON && m->a3 < M3D_EPSILON) m->a3 = 0.0;
        m->b1 = 2 * (q->x * q->y + q->z * q->w);
        if (m->b1 > -M3D_EPSILON && m->b1 < M3D_EPSILON) m->b1 = 0.0;
        m->b2 = 1 - 2 * (q->x * q->x + q->z * q->z);
        if (m->b2 > -M3D_EPSILON && m->b2 < M3D_EPSILON) m->b2 = 0.0;
        m->b3 = 2 * (q->y * q->z - q->x * q->w);
        if (m->b3 > -M3D_EPSILON && m->b3 < M3D_EPSILON) m->b3 = 0.0;
        m->c1 = 2 * (q->x * q->z - q->y * q->w);
        if (m->c1 > -M3D_EPSILON && m->c1 < M3D_EPSILON) m->c1 = 0.0;
        m->c2 = 2 * (q->y * q->z + q->x * q->w);
        if (m->c2 > -M3D_EPSILON && m->c2 < M3D_EPSILON) m->c2 = 0.0;
        m->c3 = 1 - 2 * (q->x * q->x + q->y * q->y);
        if (m->c3 > -M3D_EPSILON && m->c3 < M3D_EPSILON) m->c3 = 0.0;
    }

    /* set translation */
    m->a4 = p->x;
    m->b4 = p->y;
    m->c4 = p->z;

    m->d1 = 0;
    m->d2 = 0;
    m->d3 = 0;
    m->d4 = 1;
}

// ------------------------------------------------------------------------------------------------
// find a node by name
aiNode *M3DImporter::findNode(aiNode *pNode, const aiString &name) {
    ai_assert(pNode != nullptr);
    ai_assert(mScene != nullptr);

    if (pNode->mName == name) {
        return pNode;
    }

    for (unsigned int i = 0; i < pNode->mNumChildren; i++) {
        aiNode *pChild = findNode(pNode->mChildren[i], name);
        if (pChild) {
            return pChild;
        }
    }
    return nullptr;
}

// ------------------------------------------------------------------------------------------------
// fills up offsetmatrix in mBones
void M3DImporter::calculateOffsetMatrix(aiNode *pNode, aiMatrix4x4 *m) {
    ai_assert(pNode != nullptr);
    ai_assert(mScene != nullptr);

    if (pNode->mParent) {
        calculateOffsetMatrix(pNode->mParent, m);
        *m *= pNode->mTransformation;
    } else {
        *m = pNode->mTransformation;
    }
}

// ------------------------------------------------------------------------------------------------
// because M3D has a global mesh, global vertex ids and stores materialid on the face, we need
// temporary lists to collect data for an aiMesh, which requires local arrays and local indices
// this function fills up an aiMesh with those temporary lists
void M3DImporter::populateMesh(const M3DWrapper &m3d, aiMesh *pMesh, std::vector<aiFace> *faces, std::vector<aiVector3D> *vertices,
        std::vector<aiVector3D> *normals, std::vector<aiVector3D> *texcoords, std::vector<aiColor4D> *colors,
        std::vector<unsigned int> *vertexids) {

    ai_assert(pMesh != nullptr);
    ai_assert(faces != nullptr);
    ai_assert(vertices != nullptr);
    ai_assert(normals != nullptr);
    ai_assert(texcoords != nullptr);
    ai_assert(colors != nullptr);
    ai_assert(vertexids != nullptr);
    ai_assert(m3d);

    ASSIMP_LOG_DEBUG("M3D: populateMesh numvertices ", vertices->size(), " numfaces ", faces->size(),
            " numnormals ", normals->size(), " numtexcoord ", texcoords->size(), " numbones ", m3d->numbone);

    if (vertices->size() && faces->size()) {
        pMesh->mNumFaces = static_cast<unsigned int>(faces->size());
        pMesh->mFaces = new aiFace[pMesh->mNumFaces];
        std::copy(faces->begin(), faces->end(), pMesh->mFaces);
        pMesh->mNumVertices = static_cast<unsigned int>(vertices->size());
        pMesh->mVertices = new aiVector3D[pMesh->mNumVertices];
        std::copy(vertices->begin(), vertices->end(), pMesh->mVertices);
        if (normals->size() == vertices->size()) {
            pMesh->mNormals = new aiVector3D[pMesh->mNumVertices];
            std::copy(normals->begin(), normals->end(), pMesh->mNormals);
        }
        if (texcoords->size() == vertices->size()) {
            pMesh->mTextureCoords[0] = new aiVector3D[pMesh->mNumVertices];
            std::copy(texcoords->begin(), texcoords->end(), pMesh->mTextureCoords[0]);
            pMesh->mNumUVComponents[0] = 2;
        }
        if (colors->size() == vertices->size()) {
            pMesh->mColors[0] = new aiColor4D[pMesh->mNumVertices];
            std::copy(colors->begin(), colors->end(), pMesh->mColors[0]);
        }
        // this is complicated, because M3D stores a list of bone id / weight pairs per
        // vertex but assimp uses lists of local vertex id/weight pairs per local bone list
        pMesh->mNumBones = m3d->numbone;
        // we need aiBone with mOffsetMatrix for bones without weights as well
        if (pMesh->mNumBones && m3d->numbone && m3d->bone) {
            pMesh->mBones = new aiBone *[pMesh->mNumBones];
            for (unsigned int i = 0; i < m3d->numbone; i++) {
                aiNode *pNode;
                pMesh->mBones[i] = new aiBone;
                pMesh->mBones[i]->mName = aiString(std::string(m3d->bone[i].name));
                pMesh->mBones[i]->mNumWeights = 0;
                pNode = findNode(mScene->mRootNode, pMesh->mBones[i]->mName);
                if (pNode) {
                    calculateOffsetMatrix(pNode, &pMesh->mBones[i]->mOffsetMatrix);
                    pMesh->mBones[i]->mOffsetMatrix.Inverse();
                } else
                    pMesh->mBones[i]->mOffsetMatrix = aiMatrix4x4();
            }
            if (vertexids->size() && m3d->numvertex && m3d->vertex && m3d->numskin && m3d->skin) {
                unsigned int i, j;
                // first count how many vertices we have per bone
                for (i = 0; i < vertexids->size(); i++) {
                    if (vertexids->at(i) >= m3d->numvertex) {
                        continue;
                    }
                    unsigned int s = m3d->vertex[vertexids->at(i)].skinid;
                    if (s != M3D_UNDEF && s != M3D_INDEXMAX) {
                        for (unsigned int k = 0; k < M3D_NUMBONE && m3d->skin[s].weight[k] > 0.0; k++) {
                            aiString name = aiString(std::string(m3d->bone[m3d->skin[s].boneid[k]].name));
                            for (j = 0; j < pMesh->mNumBones; j++) {
                                if (pMesh->mBones[j]->mName == name) {
                                    pMesh->mBones[j]->mNumWeights++;
                                    break;
                                }
                            }
                        }
                    }
                }
                // allocate mWeights
                for (j = 0; j < pMesh->mNumBones; j++) {
                    aiBone *pBone = pMesh->mBones[j];
                    if (pBone->mNumWeights) {
                        pBone->mWeights = new aiVertexWeight[pBone->mNumWeights];
                        pBone->mNumWeights = 0;
                    }
                }
                // fill up with data
                for (i = 0; i < vertexids->size(); i++) {
                    if (vertexids->at(i) >= m3d->numvertex) continue;
                    unsigned int s = m3d->vertex[vertexids->at(i)].skinid;
                    if (s != M3D_UNDEF && s != M3D_INDEXMAX && s < m3d->numskin) {
                        for (unsigned int k = 0; k < M3D_NUMBONE && m3d->skin[s].weight[k] > 0.0; k++) {
                            if (m3d->skin[s].boneid[k] >= m3d->numbone) continue;
                            aiString name = aiString(std::string(m3d->bone[m3d->skin[s].boneid[k]].name));
                            for (j = 0; j < pMesh->mNumBones; j++) {
                                if (pMesh->mBones[j]->mName == name) {
                                    aiBone *pBone = pMesh->mBones[j];
                                    pBone->mWeights[pBone->mNumWeights].mVertexId = i;
                                    pBone->mWeights[pBone->mNumWeights].mWeight = m3d->skin[s].weight[k];
                                    pBone->mNumWeights++;
                                    break;
                                }
                            }
                        } // foreach skin
                    }
                } // foreach vertexids
            }
        }
    }
}

// ------------------------------------------------------------------------------------------------

} // Namespace Assimp

#endif // !! ASSIMP_BUILD_NO_M3D_IMPORTER<|MERGE_RESOLUTION|>--- conflicted
+++ resolved
@@ -111,36 +111,6 @@
 
 // ------------------------------------------------------------------------------------------------
 //  Returns true, if file is a binary or ASCII Model 3D file.
-<<<<<<< HEAD
-bool M3DImporter::CanRead(const std::string &pFile, IOSystem *pIOHandler, bool checkSig) const {
-    const std::string extension = GetExtension(pFile);
-
-    if (extension == "m3d"
-            || extension == "a3d"
-    )
-        return true;
-    else if (!extension.length() || checkSig) {
-        if (!pIOHandler) {
-            return true;
-        }
-        /*
-         * don't use CheckMagicToken because that checks with swapped bytes too, leading to false
-         * positives. This magic is not uint32_t, but char[4], so memcmp is the best way
-
-        const char* tokens[] = {"3DMO", "3dmo"};
-        return CheckMagicToken(pIOHandler,pFile,tokens,2,0,4);
-        */
-        std::unique_ptr<IOStream> pStream(pIOHandler->Open(pFile, "rb"));
-        unsigned char data[4];
-        if (!pStream || 4 != pStream->Read(data, 1, 4)) {
-            return false;
-        }
-        return !memcmp(data, "3DMO", 4) /* bin */
-               || !memcmp(data, "3dmo", 4) /* ASCII */
-                ;
-    }
-    return false;
-=======
 bool M3DImporter::CanRead(const std::string &pFile, IOSystem *pIOHandler, bool /*checkSig*/) const {
     /*
      * don't use CheckMagicToken because that checks with swapped bytes too, leading to false
@@ -156,7 +126,6 @@
         || !memcmp(data, "3dmo", 4) /* ASCII */
 #endif
             ;
->>>>>>> b82d9f4b
 }
 
 // ------------------------------------------------------------------------------------------------
