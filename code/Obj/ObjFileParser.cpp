/*
---------------------------------------------------------------------------
Open Asset Import Library (assimp)
---------------------------------------------------------------------------

Copyright (c) 2006-2020, assimp team



All rights reserved.

Redistribution and use of this software in source and binary forms,
with or without modification, are permitted provided that the following
conditions are met:

* Redistributions of source code must retain the above
  copyright notice, this list of conditions and the
  following disclaimer.

* Redistributions in binary form must reproduce the above
  copyright notice, this list of conditions and the
  following disclaimer in the documentation and/or other
  materials provided with the distribution.

* Neither the name of the assimp team, nor the names of its
  contributors may be used to endorse or promote products
  derived from this software without specific prior
  written permission of the assimp team.

THIS SOFTWARE IS PROVIDED BY THE COPYRIGHT HOLDERS AND CONTRIBUTORS
"AS IS" AND ANY EXPRESS OR IMPLIED WARRANTIES, INCLUDING, BUT NOT
LIMITED TO, THE IMPLIED WARRANTIES OF MERCHANTABILITY AND FITNESS FOR
A PARTICULAR PURPOSE ARE DISCLAIMED. IN NO EVENT SHALL THE COPYRIGHT
OWNER OR CONTRIBUTORS BE LIABLE FOR ANY DIRECT, INDIRECT, INCIDENTAL,
SPECIAL, EXEMPLARY, OR CONSEQUENTIAL DAMAGES (INCLUDING, BUT NOT
LIMITED TO, PROCUREMENT OF SUBSTITUTE GOODS OR SERVICES; LOSS OF USE,
DATA, OR PROFITS; OR BUSINESS INTERRUPTION) HOWEVER CAUSED AND ON ANY
THEORY OF LIABILITY, WHETHER IN CONTRACT, STRICT LIABILITY, OR TORT
(INCLUDING NEGLIGENCE OR OTHERWISE) ARISING IN ANY WAY OUT OF THE USE
OF THIS SOFTWARE, EVEN IF ADVISED OF THE POSSIBILITY OF SUCH DAMAGE.
---------------------------------------------------------------------------
*/
#ifndef ASSIMP_BUILD_NO_OBJ_IMPORTER

#include "ObjFileParser.h"
#include "ObjFileMtlImporter.h"
#include "ObjTools.h"
#include "ObjFileData.h"
#include <assimp/ParsingUtils.h>
#include <assimp/BaseImporter.h>
#include <assimp/DefaultIOSystem.h>
#include <assimp/DefaultLogger.hpp>
#include <assimp/material.h>
#include <assimp/Importer.hpp>
#include <cstdlib>
#include <memory>
#include <utility>

namespace Assimp {

const std::string ObjFileParser::DEFAULT_MATERIAL = AI_DEFAULT_MATERIAL_NAME;

ObjFileParser::ObjFileParser()
: m_DataIt()
, m_DataItEnd()
, m_pModel( nullptr )
, m_uiLine( 0 )
, m_pIO( nullptr )
, m_progress( nullptr )
, m_originalObjFileName() {
    // empty
}

ObjFileParser::ObjFileParser( IOStreamBuffer<char> &streamBuffer, const std::string &modelName,
                              IOSystem *io, ProgressHandler* progress,
                              std::string originalObjFileName) :
    m_DataIt(),
    m_DataItEnd(),
    m_pModel(nullptr),
    m_uiLine(0),
    m_pIO(io),
    m_progress(progress),
    m_originalObjFileName(std::move(originalObjFileName))
{
<<<<<<< HEAD
    std::fill_n(m_buffer,Buffersize,'\0');
=======
    std::fill_n(m_buffer, Buffersize,0);
>>>>>>> afccda95

    // Create the model instance to store all the data
    m_pModel.reset(new ObjFile::Model());
    m_pModel->m_ModelName = modelName;

    // create default material and store it
    m_pModel->m_pDefaultMaterial = new ObjFile::Material;
    m_pModel->m_pDefaultMaterial->MaterialName.Set( DEFAULT_MATERIAL );
    m_pModel->m_MaterialLib.push_back( DEFAULT_MATERIAL );
    m_pModel->m_MaterialMap[ DEFAULT_MATERIAL ] = m_pModel->m_pDefaultMaterial;

    // Start parsing the file
    parseFile( streamBuffer );
}

ObjFileParser::~ObjFileParser()
{
}

void ObjFileParser::setBuffer( std::vector<char> &buffer ) {
    m_DataIt = buffer.begin();
    m_DataItEnd = buffer.end();
}

ObjFile::Model *ObjFileParser::GetModel() const {
    return m_pModel.get();
}

void ObjFileParser::parseFile( IOStreamBuffer<char> &streamBuffer ) {
    // only update every 100KB or it'll be too slow
    //const unsigned int updateProgressEveryBytes = 100 * 1024;
    unsigned int progressCounter = 0;
    const unsigned int bytesToProcess = static_cast<unsigned int>(streamBuffer.size());
    const unsigned int progressTotal = bytesToProcess;
    unsigned int processed = 0;
    size_t lastFilePos( 0 );

    std::vector<char> buffer;
    while ( streamBuffer.getNextDataLine( buffer, '\\' ) ) {
        m_DataIt = buffer.begin();
        m_DataItEnd = buffer.end();

        // Handle progress reporting
        const size_t filePos( streamBuffer.getFilePos() );
        if ( lastFilePos < filePos ) {
            processed = static_cast<unsigned int>(filePos);
            lastFilePos = filePos;
            progressCounter++;
            m_progress->UpdateFileRead(processed, progressTotal);
        }

        // parse line
        switch (*m_DataIt) {
        case 'v': // Parse a vertex texture coordinate
            {
                ++m_DataIt;
                if (*m_DataIt == ' ' || *m_DataIt == '\t') {
                    size_t numComponents = getNumComponentsInDataDefinition();
                    if (numComponents == 3) {
                        // read in vertex definition
                        getVector3(m_pModel->m_Vertices);
                    } else if (numComponents == 4) {
                        // read in vertex definition (homogeneous coords)
                        getHomogeneousVector3(m_pModel->m_Vertices);
                    } else if (numComponents == 6) {
                        // read vertex and vertex-color
                        getTwoVectors3(m_pModel->m_Vertices, m_pModel->m_VertexColors);
                    }
                } else if (*m_DataIt == 't') {
                    // read in texture coordinate ( 2D or 3D )
                    ++m_DataIt;
                    size_t dim = getTexCoordVector(m_pModel->m_TextureCoord);
                    m_pModel->m_TextureCoordDim = std::max(m_pModel->m_TextureCoordDim, (unsigned int)dim);
                } else if (*m_DataIt == 'n') {
                    // Read in normal vector definition
                    ++m_DataIt;
                    getVector3( m_pModel->m_Normals );
                }
            }
            break;

        case 'p': // Parse a face, line or point statement
        case 'l':
        case 'f':
            {
                getFace(*m_DataIt == 'f' ? aiPrimitiveType_POLYGON : (*m_DataIt == 'l'
                    ? aiPrimitiveType_LINE : aiPrimitiveType_POINT));
            }
            break;

        case '#': // Parse a comment
            {
                getComment();
            }
            break;

        case 'u': // Parse a material desc. setter
            {
                std::string name;

                getNameNoSpace(m_DataIt, m_DataItEnd, name);

                size_t nextSpace = name.find(' ');
                if (nextSpace != std::string::npos)
                    name = name.substr(0, nextSpace);

                if(name == "usemtl")
                {
                    getMaterialDesc();
                }
            }
            break;

        case 'm': // Parse a material library or merging group ('mg')
            {
                std::string name;

                getNameNoSpace(m_DataIt, m_DataItEnd, name);

                size_t nextSpace = name.find(' ');
                if (nextSpace != std::string::npos)
                    name = name.substr(0, nextSpace);

                if (name == "mg")
                    getGroupNumberAndResolution();
                else if(name == "mtllib")
                    getMaterialLib();
				else
					goto pf_skip_line;
            }
            break;

        case 'g': // Parse group name
            {
                getGroupName();
            }
            break;

        case 's': // Parse group number
            {
                getGroupNumber();
            }
            break;

        case 'o': // Parse object name
            {
                getObjectName();
            }
            break;

        default:
            {
pf_skip_line:
                m_DataIt = skipLine<DataArrayIt>( m_DataIt, m_DataItEnd, m_uiLine );
            }
            break;
        }
    }
}

void ObjFileParser::copyNextWord(char *pBuffer, size_t length) {
    size_t index = 0;
    m_DataIt = getNextWord<DataArrayIt>(m_DataIt, m_DataItEnd);
    if ( *m_DataIt == '\\' ) {
        ++m_DataIt;
        ++m_DataIt;
        m_DataIt = getNextWord<DataArrayIt>( m_DataIt, m_DataItEnd );
    }
    while( m_DataIt != m_DataItEnd && !IsSpaceOrNewLine( *m_DataIt ) ) {
        pBuffer[index] = *m_DataIt;
        index++;
        if( index == length - 1 ) {
            break;
        }
        ++m_DataIt;
    }

    ai_assert(index < length);
    pBuffer[index] = '\0';
}

static bool isDataDefinitionEnd( const char *tmp ) {
    if ( *tmp == '\\' ) {
        tmp++;
        if ( IsLineEnd( *tmp ) ) {
            tmp++;
            return true;
        }
    }
    return false;
}

static bool isNanOrInf(const char * in) {
    // Look for "nan" or "inf", case insensitive
	return ((in[0] == 'N' || in[0] == 'n') && ASSIMP_strincmp(in, "nan", 3) == 0) ||
	       ((in[0] == 'I' || in[0] == 'i') && ASSIMP_strincmp(in, "inf", 3) == 0);
}

size_t ObjFileParser::getNumComponentsInDataDefinition() {
    size_t numComponents( 0 );
    const char* tmp( &m_DataIt[0] );
    bool end_of_definition = false;
    while ( !end_of_definition ) {
        if ( isDataDefinitionEnd( tmp ) ) {
            tmp += 2;
        } else if ( IsLineEnd( *tmp ) ) {
            end_of_definition = true;
        }
        if ( !SkipSpaces( &tmp ) ) {
            break;
        }
        const bool isNum( IsNumeric( *tmp ) || isNanOrInf(tmp));
        SkipToken( tmp );
        if ( isNum ) {
            ++numComponents;
        }
        if ( !SkipSpaces( &tmp ) ) {
            break;
        }
    }
    return numComponents;
}

size_t ObjFileParser::getTexCoordVector( std::vector<aiVector3D> &point3d_array ) {
    size_t numComponents = getNumComponentsInDataDefinition();
    ai_real x, y, z;
    if( 2 == numComponents ) {
        copyNextWord( m_buffer, Buffersize );
        x = ( ai_real ) fast_atof( m_buffer );

        copyNextWord( m_buffer, Buffersize );
        y = ( ai_real ) fast_atof( m_buffer );
        z = 0.0;
    } else if( 3 == numComponents ) {
        copyNextWord( m_buffer, Buffersize );
        x = ( ai_real ) fast_atof( m_buffer );

        copyNextWord( m_buffer, Buffersize );
        y = ( ai_real ) fast_atof( m_buffer );

        copyNextWord( m_buffer, Buffersize );
        z = ( ai_real ) fast_atof( m_buffer );
    } else {
        throw DeadlyImportError( "OBJ: Invalid number of components" );
    }

    // Coerce nan and inf to 0 as is the OBJ default value
    if (!std::isfinite(x))
        x = 0;

    if (!std::isfinite(y))
        y = 0;

    if (!std::isfinite(z))
        z = 0;

    point3d_array.emplace_back( x, y, z );
    m_DataIt = skipLine<DataArrayIt>( m_DataIt, m_DataItEnd, m_uiLine );
    return numComponents;
}

void ObjFileParser::getVector3( std::vector<aiVector3D> &point3d_array ) {
    ai_real x, y, z;
    copyNextWord(m_buffer, Buffersize);
    x = (ai_real) fast_atof(m_buffer);

    copyNextWord(m_buffer, Buffersize);
    y = (ai_real) fast_atof(m_buffer);

    copyNextWord( m_buffer, Buffersize );
    z = ( ai_real ) fast_atof( m_buffer );

    point3d_array.emplace_back( x, y, z );
    m_DataIt = skipLine<DataArrayIt>( m_DataIt, m_DataItEnd, m_uiLine );
}

void ObjFileParser::getHomogeneousVector3( std::vector<aiVector3D> &point3d_array ) {
    ai_real x, y, z, w;
    copyNextWord(m_buffer, Buffersize);
    x = (ai_real) fast_atof(m_buffer);

    copyNextWord(m_buffer, Buffersize);
    y = (ai_real) fast_atof(m_buffer);

    copyNextWord( m_buffer, Buffersize );
    z = ( ai_real ) fast_atof( m_buffer );

    copyNextWord( m_buffer, Buffersize );
    w = ( ai_real ) fast_atof( m_buffer );

    if (w == 0)
      throw DeadlyImportError("OBJ: Invalid component in homogeneous vector (Division by zero)");

    point3d_array.emplace_back( x/w, y/w, z/w );
    m_DataIt = skipLine<DataArrayIt>( m_DataIt, m_DataItEnd, m_uiLine );
}

void ObjFileParser::getTwoVectors3( std::vector<aiVector3D> &point3d_array_a, std::vector<aiVector3D> &point3d_array_b ) {
    ai_real x, y, z;
    copyNextWord(m_buffer, Buffersize);
    x = (ai_real) fast_atof(m_buffer);

    copyNextWord(m_buffer, Buffersize);
    y = (ai_real) fast_atof(m_buffer);

    copyNextWord( m_buffer, Buffersize );
    z = ( ai_real ) fast_atof( m_buffer );

    point3d_array_a.emplace_back( x, y, z );

    copyNextWord(m_buffer, Buffersize);
    x = (ai_real) fast_atof(m_buffer);

    copyNextWord(m_buffer, Buffersize);
    y = (ai_real) fast_atof(m_buffer);

    copyNextWord( m_buffer, Buffersize );
    z = ( ai_real ) fast_atof( m_buffer );

    point3d_array_b.emplace_back( x, y, z );

    m_DataIt = skipLine<DataArrayIt>( m_DataIt, m_DataItEnd, m_uiLine );
}

void ObjFileParser::getVector2( std::vector<aiVector2D> &point2d_array ) {
    ai_real x, y;
    copyNextWord(m_buffer, Buffersize);
    x = (ai_real) fast_atof(m_buffer);

    copyNextWord(m_buffer, Buffersize);
    y = (ai_real) fast_atof(m_buffer);

    point2d_array.emplace_back(x, y);

    m_DataIt = skipLine<DataArrayIt>( m_DataIt, m_DataItEnd, m_uiLine );
}

static const std::string DefaultObjName = "defaultobject";

void ObjFileParser::getFace( aiPrimitiveType type ) {
    m_DataIt = getNextToken<DataArrayIt>( m_DataIt, m_DataItEnd );
    if ( m_DataIt == m_DataItEnd || *m_DataIt == '\0' ) {
        return;
    }

    ObjFile::Face *face = new ObjFile::Face( type );
    bool hasNormal = false;

    const int vSize = static_cast<unsigned int>(m_pModel->m_Vertices.size());
    const int vtSize = static_cast<unsigned int>(m_pModel->m_TextureCoord.size());
    const int vnSize = static_cast<unsigned int>(m_pModel->m_Normals.size());

    const bool vt = (!m_pModel->m_TextureCoord.empty());
    const bool vn = (!m_pModel->m_Normals.empty());
    int iPos = 0;
    while ( m_DataIt != m_DataItEnd ) {
        int iStep = 1;

        if ( IsLineEnd( *m_DataIt ) ) {
            break;
        }

        if ( *m_DataIt =='/' ) {
            if (type == aiPrimitiveType_POINT) {
                ASSIMP_LOG_ERROR("Obj: Separator unexpected in point statement");
            }
            iPos++;
        } else if( IsSpaceOrNewLine( *m_DataIt ) ) {
            iPos = 0;
        } else {
            //OBJ USES 1 Base ARRAYS!!!!
            const int iVal( ::atoi( & ( *m_DataIt ) ) );

            // increment iStep position based off of the sign and # of digits
            int tmp = iVal;
            if ( iVal < 0 ) {
                ++iStep;
            }
            while ( ( tmp = tmp / 10 ) != 0 ) {
                ++iStep;
            }

            if (iPos == 1 && !vt && vn)
                iPos = 2; // skip texture coords for normals if there are no tex coords

            if ( iVal > 0 ) {
                // Store parsed index
                if ( 0 == iPos ) {
                    face->m_vertices.push_back( iVal - 1 );
                } else if ( 1 == iPos ) {
                    face->m_texturCoords.push_back( iVal - 1 );
                } else if ( 2 == iPos ) {
                    face->m_normals.push_back( iVal - 1 );
                    hasNormal = true;
                } else {
                    reportErrorTokenInFace();
                }
            } else if ( iVal < 0 ) {
                // Store relatively index
                if ( 0 == iPos ) {
                    face->m_vertices.push_back( vSize + iVal );
                } else if ( 1 == iPos ) {
                    face->m_texturCoords.push_back( vtSize + iVal );
                } else if ( 2 == iPos ) {
                    face->m_normals.push_back( vnSize + iVal );
                    hasNormal = true;
                } else {
                    reportErrorTokenInFace();
                }
            } else {
                //On error, std::atoi will return 0 which is not a valid value
                delete face;
                throw DeadlyImportError("OBJ: Invalid face indice");
            }

        }
        m_DataIt += iStep;
    }

    if ( face->m_vertices.empty() ) {
        ASSIMP_LOG_ERROR("Obj: Ignoring empty face");
        // skip line and clean up
        m_DataIt = skipLine<DataArrayIt>( m_DataIt, m_DataItEnd, m_uiLine );
        delete face;
        return;
    }

    // Set active material, if one set
    if( NULL != m_pModel->m_pCurrentMaterial ) {
        face->m_pMaterial = m_pModel->m_pCurrentMaterial;
    } else {
        face->m_pMaterial = m_pModel->m_pDefaultMaterial;
    }

    // Create a default object, if nothing is there
    if( NULL == m_pModel->m_pCurrent ) {
        createObject( DefaultObjName );
    }

    // Assign face to mesh
    if ( NULL == m_pModel->m_pCurrentMesh ) {
        createMesh( DefaultObjName );
    }

    // Store the face
    m_pModel->m_pCurrentMesh->m_Faces.push_back( face );
    m_pModel->m_pCurrentMesh->m_uiNumIndices += (unsigned int) face->m_vertices.size();
    m_pModel->m_pCurrentMesh->m_uiUVCoordinates[ 0 ] += (unsigned int) face->m_texturCoords.size();
    if( !m_pModel->m_pCurrentMesh->m_hasNormals && hasNormal ) {
        m_pModel->m_pCurrentMesh->m_hasNormals = true;
    }
    // Skip the rest of the line
    m_DataIt = skipLine<DataArrayIt>( m_DataIt, m_DataItEnd, m_uiLine );
}

void ObjFileParser::getMaterialDesc() {
    // Get next data for material data
    m_DataIt = getNextToken<DataArrayIt>(m_DataIt, m_DataItEnd);
    if (m_DataIt == m_DataItEnd) {
        return;
    }

    char *pStart = &(*m_DataIt);
    while( m_DataIt != m_DataItEnd && !IsLineEnd( *m_DataIt ) ) {
        ++m_DataIt;
    }

    // In some cases we should ignore this 'usemtl' command, this variable helps us to do so
    bool skip = false;

    // Get name
    std::string strName(pStart, &(*m_DataIt));
    strName = trim_whitespaces(strName);
    if (strName.empty())
        skip = true;

    // If the current mesh has the same material, we simply ignore that 'usemtl' command
    // There is no need to create another object or even mesh here
    if ( m_pModel->m_pCurrentMaterial && m_pModel->m_pCurrentMaterial->MaterialName == aiString( strName ) ) {
        skip = true;
    }

    if (!skip) {
        // Search for material
        std::map<std::string, ObjFile::Material*>::iterator it = m_pModel->m_MaterialMap.find(strName);
        if (it == m_pModel->m_MaterialMap.end()) {
			// Not found, so we don't know anything about the material except for its name.
			// This may be the case if the material library is missing. We don't want to lose all
			// materials if that happens, so create a new named material instead of discarding it
			// completely.
            ASSIMP_LOG_ERROR("OBJ: failed to locate material " + strName + ", creating new material");
			m_pModel->m_pCurrentMaterial = new ObjFile::Material();
			m_pModel->m_pCurrentMaterial->MaterialName.Set(strName);
			m_pModel->m_MaterialLib.push_back(strName);
			m_pModel->m_MaterialMap[strName] = m_pModel->m_pCurrentMaterial;
        } else {
            // Found, using detected material
            m_pModel->m_pCurrentMaterial = (*it).second;
        }

        if ( needsNewMesh( strName ) ) {
            createMesh( strName );
        }

        m_pModel->m_pCurrentMesh->m_uiMaterialIndex = getMaterialIndex(strName);
    }

    // Skip rest of line
    m_DataIt = skipLine<DataArrayIt>( m_DataIt, m_DataItEnd, m_uiLine );
}

// -------------------------------------------------------------------
//  Get a comment, values will be skipped
void ObjFileParser::getComment() {
    m_DataIt = skipLine<DataArrayIt>( m_DataIt, m_DataItEnd, m_uiLine );
}

// -------------------------------------------------------------------
//  Get material library from file.
void ObjFileParser::getMaterialLib() {
    // Translate tuple
    m_DataIt = getNextToken<DataArrayIt>(m_DataIt, m_DataItEnd);
    if( m_DataIt == m_DataItEnd ) {
        return;
    }

    char *pStart = &(*m_DataIt);
    while( m_DataIt != m_DataItEnd && !IsLineEnd( *m_DataIt ) ) {
        ++m_DataIt;
    }

    // Check for existence
    const std::string strMatName(pStart, &(*m_DataIt));
    std::string absName;

	// Check if directive is valid.
    if ( 0 == strMatName.length() ) {
        ASSIMP_LOG_WARN( "OBJ: no name for material library specified." );
        return;
    }

    if ( m_pIO->StackSize() > 0 ) {
        std::string path = m_pIO->CurrentDirectory();
        if ( '/' != *path.rbegin() ) {
          path += '/';
        }
        absName += path;
        absName += strMatName;
    } else {
        absName = strMatName;
    }

    IOStream *pFile = m_pIO->Open( absName );
    if ( nullptr == pFile ) {
        ASSIMP_LOG_ERROR("OBJ: Unable to locate material file " + strMatName);
        std::string strMatFallbackName = m_originalObjFileName.substr(0, m_originalObjFileName.length() - 3) + "mtl";
        ASSIMP_LOG_INFO("OBJ: Opening fallback material file " + strMatFallbackName);
        pFile = m_pIO->Open(strMatFallbackName);
        if (!pFile) {
            ASSIMP_LOG_ERROR("OBJ: Unable to locate fallback material file " + strMatFallbackName);
            m_DataIt = skipLine<DataArrayIt>(m_DataIt, m_DataItEnd, m_uiLine);
            return;
        }
    }

    // Import material library data from file.
    // Some exporters (e.g. Silo) will happily write out empty
    // material files if the model doesn't use any materials, so we
    // allow that.
    std::vector<char> buffer;
    BaseImporter::TextFileToBuffer( pFile, buffer, BaseImporter::ALLOW_EMPTY );
    m_pIO->Close( pFile );

    // Importing the material library
    ObjFileMtlImporter mtlImporter( buffer, strMatName, m_pModel.get() );
}

// -------------------------------------------------------------------
//  Set a new material definition as the current material.
void ObjFileParser::getNewMaterial() {
    m_DataIt = getNextToken<DataArrayIt>(m_DataIt, m_DataItEnd);
    m_DataIt = getNextWord<DataArrayIt>(m_DataIt, m_DataItEnd);
    if( m_DataIt == m_DataItEnd ) {
        return;
    }

    char *pStart = &(*m_DataIt);
    std::string strMat( pStart, *m_DataIt );
    while( m_DataIt != m_DataItEnd && IsSpaceOrNewLine( *m_DataIt ) ) {
        ++m_DataIt;
    }
    std::map<std::string, ObjFile::Material*>::iterator it = m_pModel->m_MaterialMap.find( strMat );
    if ( it == m_pModel->m_MaterialMap.end() ) {
        // Show a warning, if material was not found
        ASSIMP_LOG_WARN("OBJ: Unsupported material requested: " + strMat);
        m_pModel->m_pCurrentMaterial = m_pModel->m_pDefaultMaterial;
    } else {
        // Set new material
        if ( needsNewMesh( strMat ) ) {
            createMesh( strMat );
        }
        m_pModel->m_pCurrentMesh->m_uiMaterialIndex = getMaterialIndex( strMat );
    }

    m_DataIt = skipLine<DataArrayIt>( m_DataIt, m_DataItEnd, m_uiLine );
}

// -------------------------------------------------------------------
int ObjFileParser::getMaterialIndex( const std::string &strMaterialName )
{
    int mat_index = -1;
    if( strMaterialName.empty() ) {
        return mat_index;
    }
    for (size_t index = 0; index < m_pModel->m_MaterialLib.size(); ++index)
    {
        if ( strMaterialName == m_pModel->m_MaterialLib[ index ])
        {
            mat_index = (int)index;
            break;
        }
    }
    return mat_index;
}

// -------------------------------------------------------------------
//  Getter for a group name.
void ObjFileParser::getGroupName() {
    std::string groupName;

    // here we skip 'g ' from line
    m_DataIt = getNextToken<DataArrayIt>(m_DataIt, m_DataItEnd);
    m_DataIt = getName<DataArrayIt>(m_DataIt, m_DataItEnd, groupName);
    if( isEndOfBuffer( m_DataIt, m_DataItEnd ) ) {
        return;
    }

    // Change active group, if necessary
    if ( m_pModel->m_strActiveGroup != groupName ) {
        // Search for already existing entry
        ObjFile::Model::ConstGroupMapIt it = m_pModel->m_Groups.find(groupName);

        // We are mapping groups into the object structure
        createObject( groupName );

        // New group name, creating a new entry
        if (it == m_pModel->m_Groups.end())
        {
            std::vector<unsigned int> *pFaceIDArray = new std::vector<unsigned int>;
            m_pModel->m_Groups[ groupName ] = pFaceIDArray;
            m_pModel->m_pGroupFaceIDs = (pFaceIDArray);
        }
        else
        {
            m_pModel->m_pGroupFaceIDs = (*it).second;
        }
        m_pModel->m_strActiveGroup = groupName;
    }
    m_DataIt = skipLine<DataArrayIt>( m_DataIt, m_DataItEnd, m_uiLine );
}

// -------------------------------------------------------------------
//  Not supported
void ObjFileParser::getGroupNumber()
{
    // Not used

    m_DataIt = skipLine<DataArrayIt>( m_DataIt, m_DataItEnd, m_uiLine );
}

// -------------------------------------------------------------------
//  Not supported
void ObjFileParser::getGroupNumberAndResolution()
{
    // Not used

    m_DataIt = skipLine<DataArrayIt>( m_DataIt, m_DataItEnd, m_uiLine );
}

// -------------------------------------------------------------------
//  Stores values for a new object instance, name will be used to
//  identify it.
void ObjFileParser::getObjectName()
{
    m_DataIt = getNextToken<DataArrayIt>(m_DataIt, m_DataItEnd);
    if( m_DataIt == m_DataItEnd ) {
        return;
    }
    char *pStart = &(*m_DataIt);
    while( m_DataIt != m_DataItEnd && !IsSpaceOrNewLine( *m_DataIt ) ) {
        ++m_DataIt;
    }

    std::string strObjectName(pStart, &(*m_DataIt));
    if (!strObjectName.empty())
    {
        // Reset current object
        m_pModel->m_pCurrent = NULL;

        // Search for actual object
        for (std::vector<ObjFile::Object*>::const_iterator it = m_pModel->m_Objects.begin();
            it != m_pModel->m_Objects.end();
            ++it)
        {
            if ((*it)->m_strObjName == strObjectName)
            {
                m_pModel->m_pCurrent = *it;
                break;
            }
        }

        // Allocate a new object, if current one was not found before
        if( NULL == m_pModel->m_pCurrent ) {
            createObject( strObjectName );
        }
    }
    m_DataIt = skipLine<DataArrayIt>( m_DataIt, m_DataItEnd, m_uiLine );
}
// -------------------------------------------------------------------
//  Creates a new object instance
void ObjFileParser::createObject(const std::string &objName)
{
    ai_assert( NULL != m_pModel );

    m_pModel->m_pCurrent = new ObjFile::Object;
    m_pModel->m_pCurrent->m_strObjName = objName;
    m_pModel->m_Objects.push_back( m_pModel->m_pCurrent );

    createMesh( objName  );

    if( m_pModel->m_pCurrentMaterial )
    {
        m_pModel->m_pCurrentMesh->m_uiMaterialIndex =
            getMaterialIndex( m_pModel->m_pCurrentMaterial->MaterialName.data );
        m_pModel->m_pCurrentMesh->m_pMaterial = m_pModel->m_pCurrentMaterial;
    }
}
// -------------------------------------------------------------------
//  Creates a new mesh
void ObjFileParser::createMesh( const std::string &meshName )
{
    ai_assert( NULL != m_pModel );
    m_pModel->m_pCurrentMesh = new ObjFile::Mesh( meshName );
    m_pModel->m_Meshes.push_back( m_pModel->m_pCurrentMesh );
    unsigned int meshId = static_cast<unsigned int>(m_pModel->m_Meshes.size()-1);
    if ( NULL != m_pModel->m_pCurrent )
    {
        m_pModel->m_pCurrent->m_Meshes.push_back( meshId );
    }
    else
    {
        ASSIMP_LOG_ERROR("OBJ: No object detected to attach a new mesh instance.");
    }
}

// -------------------------------------------------------------------
//  Returns true, if a new mesh must be created.
bool ObjFileParser::needsNewMesh( const std::string &materialName )
{
    // If no mesh data yet
    if (m_pModel->m_pCurrentMesh == nullptr)
    {
        return true;
    }
    bool newMat = false;
    int matIdx = getMaterialIndex( materialName );
    int curMatIdx = m_pModel->m_pCurrentMesh->m_uiMaterialIndex;
    if ( curMatIdx != int(ObjFile::Mesh::NoMaterial)
        && curMatIdx != matIdx
        // no need create a new mesh if no faces in current
        // lets say 'usemtl' goes straight after 'g'
        && !m_pModel->m_pCurrentMesh->m_Faces.empty() )
    {
        // New material -> only one material per mesh, so we need to create a new
        // material
        newMat = true;
    }
    return newMat;
}

// -------------------------------------------------------------------
//  Shows an error in parsing process.
void ObjFileParser::reportErrorTokenInFace()
{
    m_DataIt = skipLine<DataArrayIt>( m_DataIt, m_DataItEnd, m_uiLine );
    ASSIMP_LOG_ERROR("OBJ: Not supported token in face description detected");
}

// -------------------------------------------------------------------

}   // Namespace Assimp

#endif // !! ASSIMP_BUILD_NO_OBJ_IMPORTER<|MERGE_RESOLUTION|>--- conflicted
+++ resolved
@@ -82,11 +82,7 @@
     m_progress(progress),
     m_originalObjFileName(std::move(originalObjFileName))
 {
-<<<<<<< HEAD
-    std::fill_n(m_buffer,Buffersize,'\0');
-=======
     std::fill_n(m_buffer, Buffersize,0);
->>>>>>> afccda95
 
     // Create the model instance to store all the data
     m_pModel.reset(new ObjFile::Model());
